﻿# Copyright (c) 2017 Shotgun Software Inc.
#
# CONFIDENTIAL AND PROPRIETARY
#
# This work is provided "AS IS" and subject to the Shotgun Pipeline Toolkit
# Source Code License included in this distribution package. See LICENSE.
# By accessing, using, copying or modifying this work you indicate your
# agreement to the Shotgun Pipeline Toolkit Source Code License. All rights
# not expressly granted therein are reserved by Shotgun Software Inc.

import glob
import os
import maya.cmds as cmds
import maya.mel as mel
import sgtk

HookBaseClass = sgtk.get_hook_baseclass()


class MayaSessionCollector(HookBaseClass):
    """
    Collector that operates on the maya session. Should inherit from the basic
    collector hook.
    """

    @property
    def settings(self):
        """
        Dictionary defining the settings that this collector expects to receive
        through the settings parameter in the process_current_session and
        process_file methods.

        A dictionary on the following form::

            {
                "Settings Name": {
                    "type": "settings_type",
                    "default": "default_value",
                    "description": "One line description of the setting"
            }

        The type string should be one of the data types that toolkit accepts as
        part of its environment configuration.
        """

        # grab any base class settings
        collector_settings = super(MayaSessionCollector, self).settings or {}

        # settings specific to this collector
        maya_session_settings = {
            "Work Template": {
                "type": "template",
                "default": None,
                "description": "Template path for artist work files. Should "
                "correspond to a template defined in "
                "templates.yml. If configured, is made available"
                "to publish plugins via the collected item's "
                "properties. ",
            },
        }

        # update the base settings with these settings
        collector_settings.update(maya_session_settings)

        return collector_settings

    def process_current_session(self, settings, parent_item):
        """
        Analyzes the current session open in Maya and parents a subtree of
        items under the parent_item passed in.

        :param dict settings: Configured settings for this collector
        :param parent_item: Root item instance

        """

        # create an item representing the current maya session
        item = self.collect_current_maya_session(settings, parent_item)
        project_root = item.properties["project_root"]

        # look at the render layers to find rendered images on disk
        self.collect_rendered_images(item)

        # if we can determine a project root, collect other files to publish
        if project_root:

            self.logger.info(
                "Current Maya project is: %s." % (project_root,),
                extra={
                    "action_button": {
                        "label": "Change Project",
                        "tooltip": "Change to a different Maya project",
                        "callback": lambda: mel.eval('setProject ""'),
                    }
                },
            )

            self.collect_playblasts(item, project_root)
            self.collect_alembic_caches(item, project_root)
        else:

            self.logger.info(
                "Could not determine the current Maya project.",
                extra={
                    "action_button": {
                        "label": "Set Project",
                        "tooltip": "Set the Maya project",
                        "callback": lambda: mel.eval('setProject ""'),
                    }
                },
            )
        current_engine = sgtk.platform.current_engine()
        step = current_engine.context.step.get("name", "")
        if step.lower() == "animation":
            if cmds.ls(geometry=True, noIntermediate=True):
                self._collect_session_geometry(item)

    def collect_current_maya_session(self, settings, parent_item):
        """
        Creates an item that represents the current maya session.

        :param parent_item: Parent Item instance

        :returns: Item of type maya.session
        """

        publisher = self.parent

        # get the path to the current file
        path = cmds.file(query=True, sn=True)

        # determine the display name for the item
        if path:
            file_info = publisher.util.get_file_path_components(path)
            display_name = file_info["filename"]
        else:
            display_name = "Current Maya Session"

        # create the session item for the publish hierarchy
        session_item = parent_item.create_item(
            "maya.session", "Maya Session", display_name
        )

        # get the icon path to display for this item
        icon_path = os.path.join(self.disk_location, os.pardir, "icons", "maya.png")
        session_item.set_icon_from_path(icon_path)

        # discover the project root which helps in discovery of other
        # publishable items
        project_root = cmds.workspace(q=True, rootDirectory=True)
        session_item.properties["project_root"] = project_root

        # if a work template is defined, add it to the item properties so
        # that it can be used by attached publish plugins
        work_template_setting = settings.get("Work Template")
        if work_template_setting:

            work_template = publisher.engine.get_template_by_name(
                work_template_setting.value
            )

            # store the template on the item for use by publish plugins. we
            # can't evaluate the fields here because there's no guarantee the
            # current session path won't change once the item has been created.
            # the attached publish plugins will need to resolve the fields at
            # execution time.
            session_item.properties["work_template"] = work_template
            self.logger.debug("Work template defined for Maya collection.")

        self.logger.info("Collected current Maya scene")

        return session_item

    def collect_alembic_caches(self, parent_item, project_root):
        """
        Creates items for alembic caches

        Looks for a 'project_root' property on the parent item, and if such
        exists, look for alembic caches in a 'cache/alembic' subfolder.

        :param parent_item: Parent Item instance
        :param str project_root: The maya project root to search for alembics
        """

        # ensure the alembic cache dir exists
        cache_dir = os.path.join(project_root, "cache", "alembic")
        if not os.path.exists(cache_dir):
            return

        self.logger.info(
            "Processing alembic cache folder: %s" % (cache_dir,),
            extra={"action_show_folder": {"path": cache_dir}},
        )

        # look for alembic files in the cache folder
        for filename in os.listdir(cache_dir):
            cache_path = os.path.join(cache_dir, filename)

            # do some early pre-processing to ensure the file is of the right
            # type. use the base class item info method to see what the item
            # type would be.
            item_info = self._get_item_info(filename)
            if item_info["item_type"] != "file.alembic":
                continue

            # allow the base class to collect and create the item. it knows how
            # to handle alembic files
            super(MayaSessionCollector, self)._collect_file(parent_item, cache_path)

    def _collect_session_geometry(self, parent_item):
        """
        Creates items for session geometry to be exported.

        :param parent_item: Parent Item instance
        """

<<<<<<< HEAD
        tk_consuladoutils = self.load_framework("tk-framework-consuladoutils_v0.x.x")
        maya_utils = tk_consuladoutils.import_module("maya_utils")
        maya_scene = maya_utils.MayaScene()

        for asset in maya_scene:
            geo_item = parent_item.create_item(
                "maya.session.geometry", "Geometry", asset.namespace
            )

            # get the icon path to display for this item
            icon_path = os.path.join(
                self.disk_location, os.pardir, "icons", "geometry.png"
            )
            geo_item.set_icon_from_path(icon_path)
            geo_item.properties.update({"asset": asset})
=======
        # Consulado framework init
        self.tk_consuladoutils = self.load_framework(
            "tk-framework-consuladoutils_v0.x.x"
        )
        self.maya_utils = self.tk_consuladoutils.import_module("maya_utils")
        maya_scene = self.maya_utils.MayaScene()
        for asset in maya_scene:
            geo_item = parent_item.create_item(
                "maya.session.geometry",
                "Geometry",
                "Alembic cache: {}".format(asset.namespace),
            )

            # get the icon path to display for this item
            icon_path = os.path.join(
                self.disk_location, os.pardir, "icons", "geometry.png"
            )

            geo_item.set_icon_from_path(icon_path)
>>>>>>> 66809a37

    def collect_playblasts(self, parent_item, project_root):
        """
        Creates items for quicktime playblasts.

        Looks for a 'project_root' property on the parent item, and if such
        exists, look for movie files in a 'movies' subfolder.

        :param parent_item: Parent Item instance
        :param str project_root: The maya project root to search for playblasts
        """

        movie_dir_name = None

        # try to query the file rule folder name for movies. This will give
        # us the directory name set for the project where movies will be
        # written
        if "movie" in cmds.workspace(fileRuleList=True):
            # this could return an empty string
            movie_dir_name = cmds.workspace(fileRuleEntry="movie")

        if not movie_dir_name:
            # fall back to the default
            movie_dir_name = "movies"

        # ensure the movies dir exists
        movies_dir = os.path.join(project_root, movie_dir_name)
        if not os.path.exists(movies_dir):
            return

        self.logger.info(
            "Processing movies folder: %s" % (movies_dir,),
            extra={"action_show_folder": {"path": movies_dir}},
        )

        # look for movie files in the movies folder
        for filename in os.listdir(movies_dir):

            # do some early pre-processing to ensure the file is of the right
            # type. use the base class item info method to see what the item
            # type would be.
            item_info = self._get_item_info(filename)
            if item_info["item_type"] != "file.video":
                continue

            movie_path = os.path.join(movies_dir, filename)

            # allow the base class to collect and create the item. it knows how
            # to handle movie files
            item = super(MayaSessionCollector, self)._collect_file(
                parent_item, movie_path
            )

            # the item has been created. update the display name to include
            # the an indication of what it is and why it was collected
            item.name = "%s (%s)" % (item.name, "playblast")

    def collect_rendered_images(self, parent_item):
        """
        Creates items for any rendered images that can be identified by
        render layers in the file.

        :param parent_item: Parent Item instance
        :return:
        """

        # iterate over defined render layers and query the render settings for
        # information about a potential render
        for layer in cmds.ls(type="renderLayer"):

            self.logger.info("Processing render layer: %s" % (layer,))

            # use the render settings api to get a path where the frame number
            # spec is replaced with a '*' which we can use to glob
            (frame_glob,) = cmds.renderSettings(
                genericFrameImageName="*", fullPath=True, layer=layer
            )

            # see if there are any files on disk that match this pattern
            rendered_paths = glob.glob(frame_glob)

            if rendered_paths:
                # we only need one path to publish, so take the first one and
                # let the base class collector handle it
                item = super(MayaSessionCollector, self)._collect_file(
                    parent_item, rendered_paths[0], frame_sequence=True
                )

                # the item has been created. update the display name to include
                # the an indication of what it is and why it was collected
                item.name = "%s (Render Layer: %s)" % (item.name, layer)<|MERGE_RESOLUTION|>--- conflicted
+++ resolved
@@ -213,8 +213,6 @@
 
         :param parent_item: Parent Item instance
         """
-
-<<<<<<< HEAD
         tk_consuladoutils = self.load_framework("tk-framework-consuladoutils_v0.x.x")
         maya_utils = tk_consuladoutils.import_module("maya_utils")
         maya_scene = maya_utils.MayaScene()
@@ -230,27 +228,6 @@
             )
             geo_item.set_icon_from_path(icon_path)
             geo_item.properties.update({"asset": asset})
-=======
-        # Consulado framework init
-        self.tk_consuladoutils = self.load_framework(
-            "tk-framework-consuladoutils_v0.x.x"
-        )
-        self.maya_utils = self.tk_consuladoutils.import_module("maya_utils")
-        maya_scene = self.maya_utils.MayaScene()
-        for asset in maya_scene:
-            geo_item = parent_item.create_item(
-                "maya.session.geometry",
-                "Geometry",
-                "Alembic cache: {}".format(asset.namespace),
-            )
-
-            # get the icon path to display for this item
-            icon_path = os.path.join(
-                self.disk_location, os.pardir, "icons", "geometry.png"
-            )
-
-            geo_item.set_icon_from_path(icon_path)
->>>>>>> 66809a37
 
     def collect_playblasts(self, parent_item, project_root):
         """
